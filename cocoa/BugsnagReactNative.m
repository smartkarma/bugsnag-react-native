#import "Bugsnag.h"
#import "BSG_KSCrashC.h"
#import "BugsnagReactNative.h"
#import "RCTVersion.h"
#import <React/RCTConvert.h>

NSString *const BSGInfoPlistKey = @"BugsnagAPIKey";

BSGBreadcrumbType BreadcrumbTypeFromString(NSString *type) {
    if ([type isEqualToString:@"log"])
        return BSGBreadcrumbTypeLog;
    else if ([type isEqualToString:@"user"])
        return BSGBreadcrumbTypeUser;
    else if ([type isEqualToString:@"error"])
        return BSGBreadcrumbTypeError;
    else if ([type isEqualToString:@"state"])
        return BSGBreadcrumbTypeState;
    else if ([type isEqualToString:@"process"])
        return BSGBreadcrumbTypeProcess;
    else if ([type isEqualToString:@"request"])
        return BSGBreadcrumbTypeRequest;
    else if ([type isEqualToString:@"navigation"])
        return BSGBreadcrumbTypeNavigation;
    else
        return BSGBreadcrumbTypeManual;
}

NSDictionary *BSGConvertTypedNSDictionary(id rawData) {
    NSDictionary *data = [RCTConvert NSDictionary:rawData];
    NSMutableDictionary *converted = [NSMutableDictionary new];
    NSArray *keys = [data allKeys];
    for (int i = 0; i < data.count; i++) {
        NSString *key = [RCTConvert NSString:keys[i]];
        NSDictionary *pair = [RCTConvert NSDictionary:data[key]];
        NSString *type = [RCTConvert NSString:pair[@"type"]];
        id value = pair[@"value"];
        if ([@"boolean" isEqualToString:type]) {
            converted[key] = @([RCTConvert BOOL:value]);
        } else if ([@"number" isEqualToString:type]) {
            converted[key] = [RCTConvert NSNumber:value];
        } else if ([@"string" isEqualToString:type]) {
            converted[key] = [RCTConvert NSString:value];
        } else if ([@"map" isEqualToString:type]) {
            converted[key] = BSGConvertTypedNSDictionary(value);
        }
    }
    return converted;
}

/**
 *  Convert a string stacktrace into individual frames
 *
 *  @param stacktrace a stacktrace represented as a single block
 *
 *  @return array of frames
 */
NSArray *BSGParseJavaScriptStacktrace(NSString *stacktrace, NSNumberFormatter *formatter) {
    NSCharacterSet* methodSeparator = [NSCharacterSet characterSetWithCharactersInString:@"@"];
    NSCharacterSet* locationSeparator = [NSCharacterSet characterSetWithCharactersInString:@":"];
    NSArray *lines = [stacktrace componentsSeparatedByCharactersInSet:[NSCharacterSet newlineCharacterSet]];
    NSMutableArray *frames = [NSMutableArray arrayWithCapacity:lines.count];
    for (NSString *line in lines) {
        NSMutableDictionary *frame = [NSMutableDictionary new];
        NSString *location = line;
        NSRange methodRange = [line rangeOfCharacterFromSet:methodSeparator];
        if (methodRange.location != NSNotFound) {
            frame[@"method"] = [line substringToIndex:methodRange.location];
            location = [line substringFromIndex:methodRange.location + 1];
        }
        NSRange search = [location rangeOfCharacterFromSet:locationSeparator options:NSBackwardsSearch];
        if (search.location != NSNotFound) {
            NSRange matchRange = NSMakeRange(search.location + 1, location.length - search.location - 1);
            NSNumber *value = [formatter numberFromString:[location substringWithRange:matchRange]];
            if (value) {
                frame[@"columnNumber"] = value;
                location = [location substringToIndex:search.location];
            }
        }
        search = [location rangeOfCharacterFromSet:locationSeparator options:NSBackwardsSearch];
        if (search.location != NSNotFound) {
            NSRange matchRange = NSMakeRange(search.location + 1, location.length - search.location - 1);
            NSNumber *value = [formatter numberFromString:[location substringWithRange:matchRange]];
            if (value) {
                frame[@"lineNumber"] = value;
                location = [location substringToIndex:search.location];
            }
        }
        NSURL *bundleURL = [[NSBundle mainBundle] bundleURL];
        search = [location rangeOfString:[bundleURL absoluteString]];
        if (search.location != NSNotFound) {
            location = [location substringFromIndex:search.location + search.length];
        } else {
            search = [location rangeOfString:[bundleURL path]];
            if (search.location != NSNotFound)
                location = [location substringFromIndex:search.location + search.length + 1];
        }
        frame[@"file"] = location;
        [frames addObject:frame];
    }
    return frames;
}

bool (^BSGReactNativeReportFilter)(NSDictionary *, BugsnagCrashReport *) = ^bool(NSDictionary *rawEventData,
                                                                                 BugsnagCrashReport *_Nonnull report) {
    return !([report.errorClass hasPrefix:@"RCTFatalException"]
          && [report.errorMessage hasPrefix:@"Unhandled JS Exception"]);
};

@interface Bugsnag ()
+ (id)notifier;
+ (BOOL)bugsnagStarted;
@end

@implementation BugsnagReactNative

+ (NSNumberFormatter *)numberFormatter {
    static dispatch_once_t onceToken;
    static NSNumberFormatter *formatter = nil;
    dispatch_once(&onceToken, ^{
        formatter = [NSNumberFormatter new];
        formatter.numberStyle = NSNumberFormatterNoStyle;
    });
    return formatter;
}

+ (void)start {
    [self startWithAPIKey:nil];
}

+ (void)startWithAPIKey:(NSString *)APIKey {
    BugsnagConfiguration *config = [BugsnagConfiguration new];
    config.apiKey = APIKey;
    [self startWithConfiguration:config];
}

+ (void)startWithConfiguration:(BugsnagConfiguration *)config {
    if (config.apiKey.length == 0)
        config.apiKey = [[NSBundle mainBundle] objectForInfoDictionaryKey:BSGInfoPlistKey];

    // The first session starts during JS initialization
    // Applications which have specific components in RN instead of the primary
    // way to interact with the application should instead leverage startSession
    // manually.
    config.shouldAutoCaptureSessions = NO;
    [config addBeforeSendBlock:BSGReactNativeReportFilter];
    [Bugsnag startBugsnagWithConfiguration:config];
}

RCT_EXPORT_MODULE()

RCT_EXPORT_METHOD(notify:(NSDictionary *)options
                  resolve:(RCTPromiseResolveBlock)resolve
                  reject:(RCTPromiseRejectBlock)reject) {
    if (![Bugsnag bugsnagStarted]) {
        return;
    }

    NSString *const EXCEPTION_TYPE = @"browserjs";
    NSException *exception = [NSException
                              exceptionWithName:[RCTConvert NSString:options[@"errorClass"]]
                              reason:[RCTConvert NSString:options[@"errorMessage"]]
                              userInfo:nil];

    [Bugsnag internalClientNotify:exception
                         withData:options
                            block:^(BugsnagCrashReport *report) {
        NSArray* stackframes = nil;
        if (options[@"stacktrace"]) {
            stackframes = BSGParseJavaScriptStacktrace([RCTConvert NSString:options[@"stacktrace"]],
                                                       [BugsnagReactNative numberFormatter]);
            [report attachCustomStacktrace:stackframes withType:EXCEPTION_TYPE];
        }
        if (options[@"context"])
            report.context = [RCTConvert NSString:options[@"context"]];
        if (options[@"groupingHash"])
            report.groupingHash = [RCTConvert NSString:options[@"groupingHash"]];
        if (options[@"metadata"]) {
            NSDictionary *metadata = BSGConvertTypedNSDictionary(options[@"metadata"]);
            NSMutableDictionary *targetMetadata = [report.metaData mutableCopy];
            if (!targetMetadata)
                targetMetadata = [NSMutableDictionary new];
            for (NSString *sectionKey in metadata) {
                if (![metadata[sectionKey] isKindOfClass:[NSDictionary class]]) {
                    NSLog(@"Bugsnag: The metadata recorded for key '%@' is not formatted as key/value pairs. Discarding.", sectionKey);
                    continue;
                }

                NSMutableDictionary *section = [targetMetadata[sectionKey] mutableCopy];
                if (!section)
                    section = [NSMutableDictionary new];
                for (NSString *key in metadata[sectionKey]) {
                    section[key] = metadata[sectionKey][key];
                }
                targetMetadata[sectionKey] = section;
            }
            report.metaData = targetMetadata;
        }
    }];
    resolve(@"");
}

RCT_EXPORT_METHOD(setUser:(NSDictionary *)userInfo) {
    if (![Bugsnag bugsnagStarted]) {
        return;
    }
    NSString *identifier = userInfo[@"id"] ? [RCTConvert NSString:userInfo[@"id"]] : nil;
    NSString *name = userInfo[@"name"] ? [RCTConvert NSString:userInfo[@"name"]] : nil;
    NSString *email = userInfo[@"email"] ? [RCTConvert NSString:userInfo[@"email"]] : nil;
    [[Bugsnag configuration] setUser:identifier withName:name andEmail:email];
}

RCT_EXPORT_METHOD(startSession) {
    if (![Bugsnag bugsnagStarted]) {
        return;
    }
    [Bugsnag startSession];
}

RCT_EXPORT_METHOD(stopSession) {
    if (![Bugsnag bugsnagStarted]) {
        return;
    }
    [Bugsnag stopSession];
}

RCT_EXPORT_METHOD(resumeSession) {
    if (![Bugsnag bugsnagStarted]) {
        return;
    }
    [Bugsnag resumeSession];
}

RCT_EXPORT_METHOD(clearUser) {
    if (![Bugsnag bugsnagStarted]) {
        return;
    }
    [[Bugsnag configuration] setUser:nil withName:nil andEmail:nil];
}

RCT_EXPORT_METHOD(leaveBreadcrumb:(NSDictionary *)options) {
    if (![Bugsnag bugsnagStarted]) {
        return;
    }
    [Bugsnag leaveBreadcrumbWithBlock:^(BugsnagBreadcrumb *crumb) {
        crumb.name = [RCTConvert NSString:options[@"name"]];
        crumb.type = BreadcrumbTypeFromString([RCTConvert NSString:options[@"type"]]);
        crumb.metadata = BSGConvertTypedNSDictionary(options[@"metadata"]);
    }];
}

RCT_EXPORT_METHOD(startWithOptions:(NSDictionary *)options) {
    NSString *apiKey = [RCTConvert NSString:options[@"apiKey"]];
    if (apiKey.length == 0)
        apiKey = [[NSBundle mainBundle] objectForInfoDictionaryKey:BSGInfoPlistKey];

    NSString *releaseStage = [self  parseReleaseStage:[RCTConvert NSString:options[@"releaseStage"]]];
    NSArray *notifyReleaseStages = [RCTConvert NSStringArray:options[@"notifyReleaseStages"]];
    NSString *notifyURLPath = [RCTConvert NSString:options[@"endpoint"]];
    NSString *sessionURLPath = [RCTConvert NSString:options[@"sessionsEndpoint"]];
    NSString *appVersion = [RCTConvert NSString:options[@"appVersion"]];
    NSString *codeBundleId = [RCTConvert NSString:options[@"codeBundleId"]];

    BugsnagConfiguration* config = [Bugsnag bugsnagStarted] ? [Bugsnag configuration] : [BugsnagConfiguration new];

    if (apiKey.length > 0) {
        config.apiKey = apiKey;
    }

    config.releaseStage = releaseStage;
    config.notifyReleaseStages = notifyReleaseStages;
    config.autoNotify = [RCTConvert BOOL:options[@"autoNotify"]];
    config.shouldAutoCaptureSessions = [RCTConvert BOOL:options[@"autoCaptureSessions"]];
    config.automaticallyCollectBreadcrumbs = [RCTConvert BOOL:options[@"automaticallyCollectBreadcrumbs"]];

<<<<<<< HEAD
    [config addBeforeSendSession:^void(NSMutableDictionary *_Nonnull data) {
        data[@"device"] = [self addDeviceRuntimeVersion:data[@"device"]
                                     reactNativeVersion:[self findReactNativeVersion]];
    }];

    [config addBeforeSendBlock:^bool(NSDictionary *_Nonnull rawEventData,
                                     BugsnagCrashReport *_Nonnull report) {
        NSString *reactNativeVersion = report.metaData[@"_bugsnag"][@"reactNativeVersion"];
        if (reactNativeVersion != nil) {
            report.device = [self addDeviceRuntimeVersion:report.device reactNativeVersion:reactNativeVersion];
        }
        report.metaData = [self removeRuntimeVersionFromMetaData:report];

        return !([report.errorClass hasPrefix:@"RCTFatalException"]
                 && [report.errorMessage hasPrefix:@"Unhandled JS Exception"]);
    }];

=======
>>>>>>> 4b31d081
    if (notifyURLPath.length > 0) {
        [config setEndpointsForNotify:notifyURLPath
                             sessions:sessionURLPath];
    }

    if (appVersion.length > 0) {
        config.appVersion = appVersion;
    }
    if (codeBundleId.length > 0) {
        [config.metaData addAttribute:@"codeBundleId"
                            withValue:codeBundleId
                        toTabWithName:@"app"];
    }
    if ([Bugsnag bugsnagStarted]) {
        if (!config.autoNotify) {
            bsg_kscrash_setHandlingCrashTypes(BSG_KSCrashTypeUserReported);
        }
    } else {
        [config addBeforeSendBlock:BSGReactNativeReportFilter];
        [Bugsnag startBugsnagWithConfiguration:config];
    }
    [self setNotifierDetails:[RCTConvert NSString:options[@"version"]]];
    if (config.shouldAutoCaptureSessions) {
        // The launch event session is skipped because shouldAutoCaptureSessions
        // was not set when Bugsnag was first initialized. Manually sending a
        // session to compensate.
        [Bugsnag resumeSession];
    }
    [self addRuntimeVersionToMetaData:config];
}

/**
 * Stores runtime version info in a metadata tab (it will be moved to a
 * different payload location before sending)
 */
- (void)addRuntimeVersionToMetaData:(BugsnagConfiguration *)config {
    [config.metaData addAttribute:@"reactNativeVersion"
                        withValue:[self findReactNativeVersion]
                    toTabWithName:@"_bugsnag"];
}

- (NSDictionary *)removeRuntimeVersionFromMetaData:(BugsnagCrashReport *)report {
    NSMutableDictionary *metadata = report.metaData.mutableCopy;
    metadata[@"_bugsnag"] = nil;
    return metadata;
}

- (NSDictionary *)addDeviceRuntimeVersion:(NSDictionary *)device
                       reactNativeVersion:(NSString *)reactNativeVersion {
    NSMutableDictionary *copy = [device mutableCopy];
    NSMutableDictionary *runtimeVersions = [copy[@"runtimeVersions"] mutableCopy];

    if (runtimeVersions == nil) {
        runtimeVersions = [NSMutableDictionary new];
    }
    runtimeVersions[@"reactNative"] = reactNativeVersion;
    copy[@"runtimeVersions"] = runtimeVersions;
    return copy;
}

// see https://github.com/facebook/react-native/blob/6df2edeb2a33d529e4b13a5b6767f300d08aeb0a/scripts/bump-oss-version.js
- (NSString *)findReactNativeVersion {
    static dispatch_once_t onceToken;
    static NSString *BSGReactNativeVersion = nil;
    dispatch_once(&onceToken, ^{
        NSDictionary *versionMap = RCTGetReactNativeVersion();
        NSNumber *major = versionMap[@"major"];
        NSNumber *minor = versionMap[@"minor"];
        NSNumber *patch = versionMap[@"patch"];
        NSString *prerelease = versionMap[@"prerelease"];
        NSMutableString *versionString = [NSMutableString new];

        if (![major isEqual:[NSNull null]]) {
            [versionString appendString:[major stringValue]];
            [versionString appendString:@"."];
        }
        if (![minor isEqual:[NSNull null]]) {
            [versionString appendString:[minor stringValue]];
            [versionString appendString:@"."];
        }
        if (![patch isEqual:[NSNull null]]) {
            [versionString appendString:[patch stringValue]];
        }
        if (![prerelease isEqual:[NSNull null]]) {
            [versionString appendString:@"-"];
            [versionString appendString:prerelease];
        }
        BSGReactNativeVersion = [NSString stringWithString:versionString];
    });
    return BSGReactNativeVersion;
}

- (void)setNotifierDetails:(NSString *)packageVersion {
    if (![Bugsnag bugsnagStarted]) {
        return;
    }
    id notifier = [Bugsnag notifier];
    NSDictionary *details = [notifier valueForKey:@"details"];
    NSString *version;
    if ([details[@"version"] containsString:@"("]) {
        version = details[@"version"];
    } else {
        version = [NSString stringWithFormat:@"%@ (Cocoa %@)", packageVersion, details[@"version"]];
    }
    NSDictionary *newDetails = @{
        @"version": version,
        @"name": @"Bugsnag for React Native",
        @"url": @"https://github.com/bugsnag/bugsnag-react-native"
    };
    [notifier setValue:newDetails forKey:@"details"];
}

- (NSString *)parseReleaseStage:(NSString *)releaseStage {
    if (releaseStage.length > 0)
        return releaseStage;

#ifdef DEBUG
    return @"development";
#endif
    BOOL isRunningTestFlightBeta = [[[[NSBundle mainBundle] appStoreReceiptURL] lastPathComponent] isEqualToString:@"sandboxReceipt"];
    if (isRunningTestFlightBeta) {
        return @"testflight";
    } else {
        return @"production";
    }
}

@end<|MERGE_RESOLUTION|>--- conflicted
+++ resolved
@@ -272,7 +272,6 @@
     config.shouldAutoCaptureSessions = [RCTConvert BOOL:options[@"autoCaptureSessions"]];
     config.automaticallyCollectBreadcrumbs = [RCTConvert BOOL:options[@"automaticallyCollectBreadcrumbs"]];
 
-<<<<<<< HEAD
     [config addBeforeSendSession:^void(NSMutableDictionary *_Nonnull data) {
         data[@"device"] = [self addDeviceRuntimeVersion:data[@"device"]
                                      reactNativeVersion:[self findReactNativeVersion]];
@@ -290,8 +289,6 @@
                  && [report.errorMessage hasPrefix:@"Unhandled JS Exception"]);
     }];
 
-=======
->>>>>>> 4b31d081
     if (notifyURLPath.length > 0) {
         [config setEndpointsForNotify:notifyURLPath
                              sessions:sessionURLPath];
