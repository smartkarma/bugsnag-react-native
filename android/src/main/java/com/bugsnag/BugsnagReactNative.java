package com.bugsnag;

import com.bugsnag.android.BreadcrumbType;
import com.bugsnag.android.Bugsnag;
import com.bugsnag.android.Client;
import com.bugsnag.android.Configuration;
<<<<<<< HEAD
import com.bugsnag.android.InternalHooks;
import com.bugsnag.android.JsonStream;
import com.bugsnag.android.MetaData;
import com.bugsnag.android.Report;
import com.bugsnag.android.Severity;
=======

import android.content.Context;

>>>>>>> 4b31d081
import com.facebook.react.ReactPackage;
import com.facebook.react.bridge.Promise;
import com.facebook.react.bridge.ReactApplicationContext;
import com.facebook.react.bridge.ReactContext;
import com.facebook.react.bridge.ReactContextBaseJavaModule;
import com.facebook.react.bridge.ReactMethod;
import com.facebook.react.bridge.ReadableArray;
import com.facebook.react.bridge.ReadableMap;
import com.facebook.react.bridge.ReadableMapKeySetIterator;

import java.util.HashMap;
import java.util.Map;
import java.util.logging.Logger;

public class BugsnagReactNative extends ReactContextBaseJavaModule {

<<<<<<< HEAD
  private ReactContext reactContext;
  private String libraryVersion;
  private String bugsnagAndroidVersion;
  final static Logger logger = Logger.getLogger("bugsnag-react-native");

  public static ReactPackage getPackage() {
    return new BugsnagPackage();
  }

  public static Client start(Context context) {
    Client client = Bugsnag.init(context);
    // The first session starts during JS initialization
    // Applications which have specific components in RN instead of the primary
    // way to interact with the application should instead leverage startSession
    // manually.
    client.setAutoCaptureSessions(false);
    return client;
  }

  public static Client startWithApiKey(Context context, String APIKey) {
    Client client = Bugsnag.init(context, APIKey);
    client.setAutoCaptureSessions(false);
    return client;
  }

  public static Client startWithConfiguration(Context context, Configuration config) {
    config.setAutoCaptureSessions(false);
    return Bugsnag.init(context, config);
  }

  public BugsnagReactNative(ReactApplicationContext reactContext) {
    super(reactContext);
    this.reactContext = reactContext;
    libraryVersion = null;
    bugsnagAndroidVersion = null;
  }

  @Override
  public String getName() {
    return "BugsnagReactNative";
  }

  @ReactMethod
  public void startSession() {
      Bugsnag.startSession();
  }

  @ReactMethod
  public void stopSession() {
      Bugsnag.stopSession();
  }

  @ReactMethod
  public void resumeSession() {
      Bugsnag.resumeSession();
  }

  @ReactMethod
  public void startWithOptions(ReadableMap options) {
      String apiKey = null;
      if (options.hasKey("apiKey")) {
          apiKey = options.getString("apiKey");
      }
      Client client = getClient(apiKey);
      libraryVersion = options.getString("version");
      bugsnagAndroidVersion = client.getClass().getPackage().getSpecificationVersion();
      configureRuntimeOptions(client, options);
      InternalHooks.configureClient(client);

      logger.info(String.format("Initialized Bugsnag React Native %s/Android %s",
                  libraryVersion,
                  bugsnagAndroidVersion));
  }

  @ReactMethod
  public void leaveBreadcrumb(ReadableMap options) {
      String name = options.getString("name");
      Bugsnag.leaveBreadcrumb(name,
                              parseBreadcrumbType(options.getString("type")),
                              readStringMap(options.getMap("metadata")));
  }


  @ReactMethod
  public void notify(ReadableMap payload, Promise promise) {
      if (!payload.hasKey("errorClass")) {
          logger.warning("Bugsnag could not notify: No error class");
          return;
      }
      if (!payload.hasKey("stacktrace")) {
          logger.warning("Bugsnag could not notify: No stacktrace");
          return;
      }
      final String errorClass = payload.getString("errorClass");
      final String errorMessage = payload.getString("errorMessage");
      final String rawStacktrace = payload.getString("stacktrace");

      logger.info(String.format("Sending exception: %s - %s %s\n",
                                errorClass, errorMessage, rawStacktrace));
      JavaScriptException exc = new JavaScriptException(errorClass,
                                                        errorMessage,
                                                        rawStacktrace);

      DiagnosticsCallback handler = new DiagnosticsCallback(libraryVersion,
                                                            bugsnagAndroidVersion,
                                                            payload);

      Map<String, Object> map = new HashMap<>();
      String severity = payload.getString("severity");
      String severityReason = payload.getString("severityReason");
      map.put("severity", severity);
      map.put("severityReason", severityReason);
      boolean blocking = payload.hasKey("blocking") && payload.getBoolean("blocking");

      Bugsnag.internalClientNotify(exc, map, blocking, handler);

      if (promise != null)
        promise.resolve(null);
  }

  @ReactMethod
  public void setUser(ReadableMap userInfo) {
      String userId = userInfo.hasKey("id") ? userInfo.getString("id") : null;
      String email = userInfo.hasKey("email") ? userInfo.getString("email") : null;
      String name = userInfo.hasKey("name") ? userInfo.getString("name") : null;
      Bugsnag.setUser(userId, email, name);
  }

  @ReactMethod
  public void clearUser() {
      Bugsnag.clearUser();
  }

  /**
   * Convert a typed map into a string Map
   */
  private Map<String, String> readStringMap(ReadableMap map) {
    Map<String,String> output = new HashMap<>();
    ReadableMapKeySetIterator iterator = map.keySetIterator();
    while (iterator.hasNextKey()) {
        String key = iterator.nextKey();
        ReadableMap pair = map.getMap(key);
        switch (pair.getString("type")) {
            case "boolean":
                output.put(key, String.valueOf(pair.getBoolean("value")));
                break;
            case "number":
                output.put(key, String.valueOf(pair.getDouble("value")));
                break;
            case "string":
                output.put(key, pair.getString("value"));
                break;
            case "map":
                output.put(key, String.valueOf(readStringMap(pair.getMap("value"))));
                break;
=======
    private ReactContext reactContext;
    private String libraryVersion;
    private String bugsnagAndroidVersion;
    static final Logger logger = Logger.getLogger("bugsnag-react-native");

    public static ReactPackage getPackage() {
        return new BugsnagPackage();
    }

    /**
     * Instantiates a bugsnag client using the API key in the AndroidManifest.xml
     *
     * @param context the application context
     * @return the bugsnag client
     */
    public static Client start(Context context) {
        Client client = Bugsnag.init(context);
        // The first session starts during JS initialization
        // Applications which have specific components in RN instead of the primary
        // way to interact with the application should instead leverage startSession
        // manually.
        client.setAutoCaptureSessions(false);
        return client;
    }

    /**
     * Instantiates a bugsnag client with a given API key.
     *
     * @param context the application context
     * @param apiKey the api key for your project
     * @return the bugsnag client
     */
    public static Client startWithApiKey(Context context, String apiKey) {
        Client client = Bugsnag.init(context, apiKey);
        client.setAutoCaptureSessions(false);
        return client;
    }

    /**
     * Instantiates a bugsnag client with a given configuration object.
     *
     * @param context the application context
     * @param config configuration for how bugsnag should behave
     * @return the bugsnag client
     */
    public static Client startWithConfiguration(Context context, Configuration config) {
        config.setAutoCaptureSessions(false);
        return Bugsnag.init(context, config);
    }

    /**
     * Instantiates the bugsnag react native module
     */
    public BugsnagReactNative(ReactApplicationContext reactContext) {
        super(reactContext);
        this.reactContext = reactContext;
        libraryVersion = null;
        bugsnagAndroidVersion = null;
    }

    @Override
    public String getName() {
        return "BugsnagReactNative";
    }

    @ReactMethod
    public void startSession() {
        Bugsnag.startSession();
    }

    @ReactMethod
    public void stopSession() {
        Bugsnag.stopSession();
    }

    @ReactMethod
    public void resumeSession() {
        Bugsnag.resumeSession();
    }

    /**
     * Configures the bugsnag client with configuration options from the JS layer, starting a new 
     * client if one has not already been created.
     *
     * @param options the JS configuration object
     */
    @ReactMethod
    public void startWithOptions(ReadableMap options) {
        String apiKey = null;
        if (options.hasKey("apiKey")) {
            apiKey = options.getString("apiKey");
>>>>>>> 4b31d081
        }
        Client client = getClient(apiKey);
        libraryVersion = options.getString("version");
        bugsnagAndroidVersion = client.getClass().getPackage().getSpecificationVersion();
        configureRuntimeOptions(client, options);

        logger.info(String.format("Initialized Bugsnag React Native %s/Android %s",
                libraryVersion,
                bugsnagAndroidVersion));
    }
    
    /**
     * Leaves a breadcrumb from the JS layer.
     *
     * @param options the JS breadcrumb
     */
    @ReactMethod
    public void leaveBreadcrumb(ReadableMap options) {
        String name = options.getString("name");
        Bugsnag.leaveBreadcrumb(name,
                parseBreadcrumbType(options.getString("type")),
                readStringMap(options.getMap("metadata")));
    }

    /**
     * Notifies the native client that a JS error occurred. Upon invoking this method, an 
     * error report will be generated and delivered via the native client.
     *
     * @param payload information about the JS error
     * @param promise a nullable JS promise that is resolved after a report is delivered
     */
    @ReactMethod
    public void notify(ReadableMap payload, Promise promise) {
        if (!payload.hasKey("errorClass")) {
            logger.warning("Bugsnag could not notify: No error class");
            return;
        }
        if (!payload.hasKey("stacktrace")) {
            logger.warning("Bugsnag could not notify: No stacktrace");
            return;
        }
        final String errorClass = payload.getString("errorClass");
        final String errorMessage = payload.getString("errorMessage");
        final String rawStacktrace = payload.getString("stacktrace");

        logger.info(String.format("Sending exception: %s - %s %s\n",
                errorClass, errorMessage, rawStacktrace));
        JavaScriptException exc = new JavaScriptException(errorClass,
                errorMessage,
                rawStacktrace);

        DiagnosticsCallback handler = new DiagnosticsCallback(libraryVersion,
                bugsnagAndroidVersion,
                payload);

        Map<String, Object> map = new HashMap<>();
        String severity = payload.getString("severity");
        String severityReason = payload.getString("severityReason");
        map.put("severity", severity);
        map.put("severityReason", severityReason);
        boolean blocking = payload.hasKey("blocking") && payload.getBoolean("blocking");

        Bugsnag.internalClientNotify(exc, map, blocking, handler);

        if (promise != null) {
            promise.resolve(null);
        }
    }

    /**
     * Sets a user from the JS layer.
     *
     * @param userInfo the JS user
     */
    @ReactMethod
    public void setUser(ReadableMap userInfo) {
        String userId = userInfo.hasKey("id") ? userInfo.getString("id") : null;
        String email = userInfo.hasKey("email") ? userInfo.getString("email") : null;
        String name = userInfo.hasKey("name") ? userInfo.getString("name") : null;
        Bugsnag.setUser(userId, email, name);
    }

    @ReactMethod
    public void clearUser() {
        Bugsnag.clearUser();
    }

    /**
     * Convert a typed map into a string Map
     */
    private Map<String, String> readStringMap(ReadableMap map) {
        Map<String, String> output = new HashMap<>();
        ReadableMapKeySetIterator iterator = map.keySetIterator();
        while (iterator.hasNextKey()) {
            String key = iterator.nextKey();
            ReadableMap pair = map.getMap(key);
            switch (pair.getString("type")) {
                case "boolean":
                    output.put(key, String.valueOf(pair.getBoolean("value")));
                    break;
                case "number":
                    output.put(key, String.valueOf(pair.getDouble("value")));
                    break;
                case "string":
                    output.put(key, pair.getString("value"));
                    break;
                case "map":
                    output.put(key, String.valueOf(readStringMap(pair.getMap("value"))));
                    break;
                default:
                    break;
            }
        }
        return output;
    }

    private Client getClient(String apiKey) {
        Client client;
        try {
            client = Bugsnag.getClient();
        } catch (IllegalStateException exception) {
            if (apiKey != null) {
                client = Bugsnag.init(this.reactContext, apiKey);
            } else {
                client = Bugsnag.init(this.reactContext);
            }
        }
        return client;
    }

    private BreadcrumbType parseBreadcrumbType(String value) {
        for (BreadcrumbType type : BreadcrumbType.values()) {
            if (type.toString().equals(value)) {
                return type;
            }
        }
        return BreadcrumbType.MANUAL;
    }

    private void configureRuntimeOptions(Client client, ReadableMap options) {
        client.setIgnoreClasses("com.facebook.react.common.JavascriptException");
        Configuration config = client.getConfig();
        if (options.hasKey("appVersion")) {
            String version = options.getString("appVersion");
            if (version != null && version.length() > 0) {
                client.setAppVersion(version);
            }
        }

        String notify = null;
        String sessions = null;

        if (options.hasKey("endpoint")) {
            notify = options.getString("endpoint");
        }
        if (options.hasKey("sessionsEndpoint")) {
            sessions = options.getString("sessionsEndpoint");
        }

        if (notify != null && notify.length() > 0) {
            config.setEndpoints(notify, sessions);
        } else if (sessions != null && sessions.length() > 0) {
            logger.warning("The session tracking endpoint should not be set "
                    + "without the error reporting endpoint.");
        }


        if (options.hasKey("releaseStage")) {
            String releaseStage = options.getString("releaseStage");
            if (releaseStage != null && releaseStage.length() > 0) {
                client.setReleaseStage(releaseStage);
            }
        }

        if (options.hasKey("autoNotify")) {
            if (options.getBoolean("autoNotify")) {
                client.enableExceptionHandler();
            } else {
                client.disableExceptionHandler();
            }
        }

        if (options.hasKey("codeBundleId")) {
            String codeBundleId = options.getString("codeBundleId");
            if (codeBundleId != null && codeBundleId.length() > 0) {
                client.addToTab("app", "codeBundleId", codeBundleId);
            }
        }

        if (options.hasKey("notifyReleaseStages")) {
            ReadableArray stages = options.getArray("notifyReleaseStages");
            if (stages != null && stages.size() > 0) {
                String[] releaseStages = new String[stages.size()];
                for (int i = 0; i < stages.size(); i++) {
                    releaseStages[i] = stages.getString(i);
                }
                client.setNotifyReleaseStages(releaseStages);
            }
        }
        if (options.hasKey("automaticallyCollectBreadcrumbs")) {
            boolean autoCapture = options.getBoolean("automaticallyCollectBreadcrumbs");
            config.setAutomaticallyCollectBreadcrumbs(autoCapture);
        }
        // Process session tracking last in case the effects of other options
        // should be captured as a part of the session
        if (options.hasKey("autoCaptureSessions")) {
            boolean autoCapture = options.getBoolean("autoCaptureSessions");
            config.setAutoCaptureSessions(autoCapture);
            if (autoCapture) {
                // The launch event session is skipped because autoCaptureSessions
                // was not set when Bugsnag was first initialized. Manually sending a
                // session to compensate.
                client.resumeSession();
            }
        }
    }
}<|MERGE_RESOLUTION|>--- conflicted
+++ resolved
@@ -4,17 +4,10 @@
 import com.bugsnag.android.Bugsnag;
 import com.bugsnag.android.Client;
 import com.bugsnag.android.Configuration;
-<<<<<<< HEAD
 import com.bugsnag.android.InternalHooks;
-import com.bugsnag.android.JsonStream;
-import com.bugsnag.android.MetaData;
-import com.bugsnag.android.Report;
-import com.bugsnag.android.Severity;
-=======
 
 import android.content.Context;
 
->>>>>>> 4b31d081
 import com.facebook.react.ReactPackage;
 import com.facebook.react.bridge.Promise;
 import com.facebook.react.bridge.ReactApplicationContext;
@@ -31,163 +24,6 @@
 
 public class BugsnagReactNative extends ReactContextBaseJavaModule {
 
-<<<<<<< HEAD
-  private ReactContext reactContext;
-  private String libraryVersion;
-  private String bugsnagAndroidVersion;
-  final static Logger logger = Logger.getLogger("bugsnag-react-native");
-
-  public static ReactPackage getPackage() {
-    return new BugsnagPackage();
-  }
-
-  public static Client start(Context context) {
-    Client client = Bugsnag.init(context);
-    // The first session starts during JS initialization
-    // Applications which have specific components in RN instead of the primary
-    // way to interact with the application should instead leverage startSession
-    // manually.
-    client.setAutoCaptureSessions(false);
-    return client;
-  }
-
-  public static Client startWithApiKey(Context context, String APIKey) {
-    Client client = Bugsnag.init(context, APIKey);
-    client.setAutoCaptureSessions(false);
-    return client;
-  }
-
-  public static Client startWithConfiguration(Context context, Configuration config) {
-    config.setAutoCaptureSessions(false);
-    return Bugsnag.init(context, config);
-  }
-
-  public BugsnagReactNative(ReactApplicationContext reactContext) {
-    super(reactContext);
-    this.reactContext = reactContext;
-    libraryVersion = null;
-    bugsnagAndroidVersion = null;
-  }
-
-  @Override
-  public String getName() {
-    return "BugsnagReactNative";
-  }
-
-  @ReactMethod
-  public void startSession() {
-      Bugsnag.startSession();
-  }
-
-  @ReactMethod
-  public void stopSession() {
-      Bugsnag.stopSession();
-  }
-
-  @ReactMethod
-  public void resumeSession() {
-      Bugsnag.resumeSession();
-  }
-
-  @ReactMethod
-  public void startWithOptions(ReadableMap options) {
-      String apiKey = null;
-      if (options.hasKey("apiKey")) {
-          apiKey = options.getString("apiKey");
-      }
-      Client client = getClient(apiKey);
-      libraryVersion = options.getString("version");
-      bugsnagAndroidVersion = client.getClass().getPackage().getSpecificationVersion();
-      configureRuntimeOptions(client, options);
-      InternalHooks.configureClient(client);
-
-      logger.info(String.format("Initialized Bugsnag React Native %s/Android %s",
-                  libraryVersion,
-                  bugsnagAndroidVersion));
-  }
-
-  @ReactMethod
-  public void leaveBreadcrumb(ReadableMap options) {
-      String name = options.getString("name");
-      Bugsnag.leaveBreadcrumb(name,
-                              parseBreadcrumbType(options.getString("type")),
-                              readStringMap(options.getMap("metadata")));
-  }
-
-
-  @ReactMethod
-  public void notify(ReadableMap payload, Promise promise) {
-      if (!payload.hasKey("errorClass")) {
-          logger.warning("Bugsnag could not notify: No error class");
-          return;
-      }
-      if (!payload.hasKey("stacktrace")) {
-          logger.warning("Bugsnag could not notify: No stacktrace");
-          return;
-      }
-      final String errorClass = payload.getString("errorClass");
-      final String errorMessage = payload.getString("errorMessage");
-      final String rawStacktrace = payload.getString("stacktrace");
-
-      logger.info(String.format("Sending exception: %s - %s %s\n",
-                                errorClass, errorMessage, rawStacktrace));
-      JavaScriptException exc = new JavaScriptException(errorClass,
-                                                        errorMessage,
-                                                        rawStacktrace);
-
-      DiagnosticsCallback handler = new DiagnosticsCallback(libraryVersion,
-                                                            bugsnagAndroidVersion,
-                                                            payload);
-
-      Map<String, Object> map = new HashMap<>();
-      String severity = payload.getString("severity");
-      String severityReason = payload.getString("severityReason");
-      map.put("severity", severity);
-      map.put("severityReason", severityReason);
-      boolean blocking = payload.hasKey("blocking") && payload.getBoolean("blocking");
-
-      Bugsnag.internalClientNotify(exc, map, blocking, handler);
-
-      if (promise != null)
-        promise.resolve(null);
-  }
-
-  @ReactMethod
-  public void setUser(ReadableMap userInfo) {
-      String userId = userInfo.hasKey("id") ? userInfo.getString("id") : null;
-      String email = userInfo.hasKey("email") ? userInfo.getString("email") : null;
-      String name = userInfo.hasKey("name") ? userInfo.getString("name") : null;
-      Bugsnag.setUser(userId, email, name);
-  }
-
-  @ReactMethod
-  public void clearUser() {
-      Bugsnag.clearUser();
-  }
-
-  /**
-   * Convert a typed map into a string Map
-   */
-  private Map<String, String> readStringMap(ReadableMap map) {
-    Map<String,String> output = new HashMap<>();
-    ReadableMapKeySetIterator iterator = map.keySetIterator();
-    while (iterator.hasNextKey()) {
-        String key = iterator.nextKey();
-        ReadableMap pair = map.getMap(key);
-        switch (pair.getString("type")) {
-            case "boolean":
-                output.put(key, String.valueOf(pair.getBoolean("value")));
-                break;
-            case "number":
-                output.put(key, String.valueOf(pair.getDouble("value")));
-                break;
-            case "string":
-                output.put(key, pair.getString("value"));
-                break;
-            case "map":
-                output.put(key, String.valueOf(readStringMap(pair.getMap("value"))));
-                break;
-=======
     private ReactContext reactContext;
     private String libraryVersion;
     private String bugsnagAndroidVersion;
@@ -279,12 +115,12 @@
         String apiKey = null;
         if (options.hasKey("apiKey")) {
             apiKey = options.getString("apiKey");
->>>>>>> 4b31d081
         }
         Client client = getClient(apiKey);
         libraryVersion = options.getString("version");
         bugsnagAndroidVersion = client.getClass().getPackage().getSpecificationVersion();
         configureRuntimeOptions(client, options);
+        InternalHooks.configureClient(client);
 
         logger.info(String.format("Initialized Bugsnag React Native %s/Android %s",
                 libraryVersion,
